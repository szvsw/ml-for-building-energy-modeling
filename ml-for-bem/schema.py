--- conflicted
+++ resolved
@@ -1207,39 +1207,12 @@
         """
         window = building_template.Windows.Construction
         uval = window.u_value
-<<<<<<< HEAD
         if window.glazing_count == 2:
             shgc = window.shgc()
         elif window.glazing_count == 1:
             # Calculate shgc from t_sol of construction
             tsol = window.Layers[0].Material.SolarTransmittance
             shgc = self.single_pane_shgc_estimation(tsol, uval)
-=======
-        # if window.glazing_count == 2:
-        #     shgc = window.shgc()
-        # elif window.glazing_count == 1:
-        #     # Calculate shgc from t_sol of construction
-        #     tsol = window.Layers[0].Material.SolarTransmittance
-        #     shgc = self.single_pane_shgc_estimation(tsol, uval)
-        # else:
-        #     # if window is not 2 layers
-        #     logging.info(
-        #         f"Window is {window.glazing_count} layers. Assuming SHGC is 0.6"
-        #     )
-        #     shgc = 0.6
-        # vlt = window.visible_transmittance
-
-        # sort into window type
-
-        if uval >= 1.6 and uval < 2.6:
-            type = 1
-        elif uval >= 1.0 and uval < 1.6:
-            type = 2
-        elif uval >= 0.7 and uval < 1.0:
-            type = 3
-        elif uval < 0.7:
-            type = 4
->>>>>>> 66da6609
         else:
             # if window is not 2 layers
             logging.info(
