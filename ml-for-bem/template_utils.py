--- conflicted
+++ resolved
@@ -589,18 +589,14 @@
 
 
 if __name__ == "__main__":
-    template_path = os.path.join(
+     template_path = os.path.join(
         os.getcwd(), "ml-for-bem", "data", "template_libs", "ConstructionsLibrary.json"
     )
-<<<<<<< HEAD
     buildings_df_path = "C:/Users/zoele/Dropbox (MIT)/Downgrades/UBEM_res_templates"
     cz_templatelist = os.listdir(buildings_df_path)
     cz_templatelist = [x for x in cz_templatelist if "residentialtemplates" in x]
     for csv_name in cz_templatelist:
         cz_df = pd.read_csv(os.path.join(buildings_df_path, csv_name), index_col=0)
-=======
-    out_path = Path(os.path.split(template_path)[0]) / "constructions_lib.json"
->>>>>>> 48554fd5
 
         seed_template = UmiTemplateLibrary.open(template_path)
 
@@ -610,38 +606,4 @@
             GlazingMaterials=seed_template.GlazingMaterials,
         )
 
-<<<<<<< HEAD
-        template.construct_cz_templates(cz_df, csv_name.split(".")[0])
-
-
-# umi_template = ar.UmiTemplateLibrary(
-#     name=name,
-#     BuildingTemplates=BuildingTemplates, #
-#     GasMaterials=GasMaterials,
-#     GlazingMaterials=GlazingMaterials,
-#     OpaqueConstructions=OpaqueConstructions,
-#     OpaqueMaterials=OpaqueMaterials,
-#     WindowConstructions=WindowConstructions,
-#     StructureDefinitions=StructureDefinitions,
-#     DaySchedules=DaySchedules,
-#     WeekSchedules=WeekSchedules,
-#     YearSchedules=YearSchedules,
-#     DomesticHotWaterSettings=DomesticHotWaterSettings,
-#     VentilationSettings=VentilationSettings,
-#     WindowSettings=WindowSettings,
-#     ZoneConditionings=ZoneConditionings,
-#     ZoneConstructionSets=ZoneConstructionSets,
-#     ZoneLoads=ZoneLoads,
-#     Zones=Zones,
-# )
-=======
-    template = minimumTemplate(
-        OpaqueMaterials=OpaqueMaterials,
-        GasMaterials=GasMaterials,
-        GlazingMaterials=GlazingMaterials,
-    )
-
-    print(template.GlazingMaterials)
-
-    template.save(out_path)
->>>>>>> 48554fd5
+        template.construct_cz_templates(cz_df, csv_name.split(".")[0])